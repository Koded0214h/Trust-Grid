import pymongo
from pydantic_settings import BaseSettings
from pydantic import BaseModel
from typing import Optional
import os

# Use Pydantic's BaseSettings to load from .env
class Settings(BaseSettings):
    MONGO_URI: str
    DB_NAME: str
    GEMINI_API_KEY: str
    FEMI_STATIC_API_KEY: str

    class Config:
        # We point to the .env file in the parent directory
        env_file = os.path.join(os.path.dirname(os.path.dirname(__file__)), '.env')
        env_file_encoding = 'utf-8'

try:
    settings = Settings()
except Exception as e:
    print(f"🔥 Error loading settings. Make sure .env file exists in trustgrid-api/ root. Error: {e}")
    exit(1)


# Setup MongoDB connection
try:
    client = pymongo.MongoClient(settings.MONGO_URI, serverSelectionTimeoutMS=5000)
    
    # Verify connection FIRST
    client.admin.command('ping')
    print("✅ MongoDB connection successful.")
    
    db = client[settings.DB_NAME]
    
    # Get collections. This is what our app will import and use.
    users_collection = db["users"]
    organizations_collection = db["organizations"]
    consent_log_collection = db["consent_log"]
<<<<<<< HEAD

except Exception as e:
    print(f"🔥 MongoDB connection failed. Check MONGO_URI or network. Error: {e}")
    # --- THIS IS THE FIX ---
    # Fail fast so the app doesn't run in a broken state.
    exit(1)
=======
    api_keys_collection = db["api_keys"]
    
    # Verify connection
    client.admin.command('ping')
    print("✅ MongoDB connection successful.")

except Exception as e:
    print(f"🔥 MongoDB connection failed. Check MONGO_URI. Error: {e}")
    client = None # Ensure client is None if connection fails
    db = None
    users_collection = None
    organizations_collection = None
    consent_log_collection = None
    api_keys_collection = None
>>>>>>> 40979ed6
<|MERGE_RESOLUTION|>--- conflicted
+++ resolved
@@ -37,19 +37,7 @@
     users_collection = db["users"]
     organizations_collection = db["organizations"]
     consent_log_collection = db["consent_log"]
-<<<<<<< HEAD
-
-except Exception as e:
-    print(f"🔥 MongoDB connection failed. Check MONGO_URI or network. Error: {e}")
-    # --- THIS IS THE FIX ---
-    # Fail fast so the app doesn't run in a broken state.
-    exit(1)
-=======
     api_keys_collection = db["api_keys"]
-    
-    # Verify connection
-    client.admin.command('ping')
-    print("✅ MongoDB connection successful.")
 
 except Exception as e:
     print(f"🔥 MongoDB connection failed. Check MONGO_URI. Error: {e}")
@@ -58,5 +46,4 @@
     users_collection = None
     organizations_collection = None
     consent_log_collection = None
-    api_keys_collection = None
->>>>>>> 40979ed6
+    api_keys_collection = None